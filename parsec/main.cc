--- conflicted
+++ resolved
@@ -565,10 +565,6 @@
   if (rank == 0) {
     Timer::time_start();
   }
-<<<<<<< HEAD
-#if 1
-=======
->>>>>>> 21d3c3a0
   /* start parsec context */
   parsec_context_start(parsec);
   
@@ -631,24 +627,8 @@
  }
  for (int x = first_point; x <= last_point; x++) {
   
-<<<<<<< HEAD
-  debug_printf(1, "ts %d, offset %d, width %d, offset+width-1 %d\n", t, offset, width, offset+width-1);
-  int first_point = rank * g.max_width / nodes - 1;
-  int last_point = (rank + 1) * g.max_width / nodes - 1 + 1;
-  
-  if (first_point < 0) {
-    first_point = 0;
-  }
-  if (last_point >= g.max_width) {
-    last_point = g.max_width-1;
-  }
-    printf("first point %d, last point %d, rank %d, cores %d\n", first_point, last_point, rank, cores);
-  for (int x = first_point; x <= last_point; x++) {    
- // for (int x = offset; x <= offset+width-1; x++) {
-=======
   //debug_printf(1, "ts %d, offset %d, width %d, offset+width-1 %d\n", t, offset, width, offset+width-1);
   //for (int x = offset; x <= offset+width-1; x++) {
->>>>>>> 21d3c3a0
     std::vector<std::pair<long, long> > deps = g.dependencies(dset, x);
     int num_args;    
 #ifdef ENABLE_PRUNE_MPI_TASK_INSERT
